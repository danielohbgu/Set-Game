--- conflicted
+++ resolved
@@ -37,7 +37,7 @@
 
     void assertInvariants() {
         assertTrue(player.id >= 0);
-        assertTrue(player.score() >= 0);
+        assertTrue(player.getScore() >= 0);
     }
 
     @BeforeEach
@@ -67,37 +67,4 @@
         // check that ui.setScore was called with the player's id and the correct score
         verify(ui).setScore(eq(player.id), eq(expectedScore));
     }
-<<<<<<< HEAD
-=======
-
-    @Test
-    void keyPressed() {
-        // generate a random slot number
-        Random rand = new Random();
-        int slot = rand.nextInt(12);
-
-        // check if a token was placed on the slot
-        boolean isTokenPresentBefore = player.isTokenPresent(slot);
-
-        // call the method we are testing
-        player.keyPressed(slot);
-
-        // check if the token was removed/placed depending on isTokenPresentBefore (should be the opposite)
-        assertTrue(player.isTokenPresent(slot) != isTokenPresentBefore);
-
-        // if a token was present before, check that ui.removeToken was called with the player's id and the correct score
-        if(isTokenPresentBefore) verify(ui).removeToken(eq(player.id), eq(slot));
-        // else, check that ui.placeToken was called with the player's id and the correct score
-        else verify(ui).placeToken(eq(player.id), eq(slot));
-    }
-
-    @Test
-    void penalty() {
-        // call the method we are testing
-        player.penalty();
-
-        // check that ui.setFreeze was called with the player's id and penalty millis
-        verify(ui).setFreeze(eq(player.id), anyLong());
-    }
->>>>>>> eb6e2699
 }